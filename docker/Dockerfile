FROM ros:humble-ros-base

# Install basic requirements
RUN apt-get update && apt-get install -y --no-install-recommends \
    curl \
    gnupg2 \
    lsb-release \
    python3-pip \
    portaudio19-dev \
    mesa-utils \
    libgl1-mesa-glx \
    libgl1-mesa-dri \
    ros-humble-rviz2 \
    software-properties-common

# Install specific numpy version first
RUN pip install 'numpy<2.0.0'

# Create workspace
WORKDIR /ros2_ws

# Clone the repository with submodules
<<<<<<< HEAD
#RUN git clone --recurse-submodules https://github.com/abizovnuralem/go2_ros2_sdk src
ADD . /ros2_ws/src
=======
COPY . /ros2_ws/src
>>>>>>> cd73e833

# Install Python requirements (with numpy constraint)
RUN cd src && pip install -r requirements.txt

# Install ROS dependencies
RUN . /opt/ros/${ROS_DISTRO}/setup.sh && \
    rosdep install --from-paths src --ignore-src -r -y

# Build the workspace
RUN . /opt/ros/${ROS_DISTRO}/setup.sh && \
    colcon build

# Source ROS2 and workspace in bashrc
RUN echo "source /opt/ros/${ROS_DISTRO}/setup.bash" >> /root/.bashrc && \
    echo "source /ros2_ws/install/setup.bash" >> /root/.bashrc

# Set environment variables
ENV ROBOT_IP=""
ENV CONN_TYPE="webrtc"
ENV WEBRTC_SERVER_HOST="0.0.0.0"
ENV WEBRTC_SERVER_PORT="9991"

# Remove apt cache
RUN rm -rf /var/lib/apt/lists/*

# add /ros2_ws to the entrypoint
RUN sed --in-place --expression \
      '$isource "/ros2_ws/install/setup.bash"' \
      /ros_entrypoint.sh

CMD ["ros2", "launch", "go2_robot_sdk", "robot.launch.py"]<|MERGE_RESOLUTION|>--- conflicted
+++ resolved
@@ -20,12 +20,7 @@
 WORKDIR /ros2_ws
 
 # Clone the repository with submodules
-<<<<<<< HEAD
-#RUN git clone --recurse-submodules https://github.com/abizovnuralem/go2_ros2_sdk src
-ADD . /ros2_ws/src
-=======
 COPY . /ros2_ws/src
->>>>>>> cd73e833
 
 # Install Python requirements (with numpy constraint)
 RUN cd src && pip install -r requirements.txt
